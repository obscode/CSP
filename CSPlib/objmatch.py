--- conflicted
+++ resolved
@@ -245,18 +245,6 @@
    ii,ij = take([x0,y0], idx1, 1)  # Source extractor indexes from 1
    wi,wj = take([x1,y1], idx2, 1)
 
-<<<<<<< HEAD
-   x,y = wcs.wcs_pix2world(wi,wj,1)  # Sextractor counts from 1
-   # Now solve or CD matrix
-   crval1,crval2,crpix1,crpix2,cd11,cd12,cd21,cd22 = fitpix2RADEC(ii, ij, x, y)
-
-   image[0].header['CTYPE1'] = 'RA---TAN'
-   image[0].header['CTYPE2'] = 'DEC--TAN'
-   image[0].header['CRPIX1'] = crpix1
-   image[0].header['CRPIX2'] = crpix2
-   image[0].header['CRVAL1'] = crval1
-   image[0].header['CRVAL2'] = crval2
-=======
    x,y = wcs.wcs_pix2world(wi,wj,0)
    i0 = image[0].data.shape[1]//2
    j0 = image[0].data.shape[0]//2
@@ -272,13 +260,11 @@
    image[0].header['CRPIX2'] = j0
    image[0].header['CRVAL1'] = ra0
    image[0].header['CRVAL2'] = dec0
->>>>>>> 6a39b13b
    image[0].header['CD1_1'] = cd11
    image[0].header['CD1_2'] = cd12
    image[0].header['CD2_1'] = cd21
    image[0].header['CD2_2'] = cd22
 
-<<<<<<< HEAD
    # Estimate how good we're doing
    nwcs = WCS(image[0])
    # predicted pixels
@@ -293,6 +279,4 @@
       fig.show_markers(x, y, marker='o', s=30)
       fig.savefig(plotfile)
 
-=======
->>>>>>> 6a39b13b
    return image