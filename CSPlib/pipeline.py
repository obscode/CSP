'''This module contains a pipeline class that does all the organizational
work of classifying images types, do the calibrations, and watching for
new files.'''

import matplotlib
matplotlib.use('Agg')
from astropy.io import fits,ascii
from astropy.coordinates import SkyCoord
from astropy.time import Time
import datetime
from astropy import units as u
from astropy.wcs import WCS
from astropy import table
from astropy.stats import sigma_clipped_stats
from .npextras import between
import numpy as np
from .phot import ApPhot, compute_zpt, PSFPhot
from .colorterms import getOptNaturalMag
from . import ccdred
from . import headers
from . import do_astrometry
from . import opt_extr
from . import calibration
from .filesystem import CSPname
from imagematch import ImageMatching_scalerot as ImageMatch
from .objmatch import WCStoImage
import os, subprocess
from os.path import join,basename,isfile,dirname,isdir
from glob import glob
import time
import re
import signal
from . import database
from .config import getconfig

from matplotlib import pyplot as plt

import sys
if not sys.warnoptions:
    import warnings
    warnings.simplefilter("ignore")

cfg = getconfig()

def night2JD(night):
   '''Given a night code (e.g., ut210427_28), give a JD'''
   res = re.search('ut([0-9][0-9])([0-9][0-9])([0-9][0-9])_([0-9][0-9])',night)
   if res is not None:
      yy,mm,dd1,dd2 = res.groups()
      dt = datetime.datetime(2000+int(yy), int(mm), int(dd1), 12,0,0)
      return Time(dt).jd
   else:
      return None

def closestNight(jd, nights):
   '''Given a list of nights, find the night closest in time.
   nights are in the form utyymmdd_dd'''
   jds = np.array([night2JD(n) for n in nights])
   return nights[np.argmin(np.absolute(jds-jd))]

filtlist = cfg.data.filtlist
sex_dir = join(dirname(__file__), 'data', 'sex')

stopped = False

class Pipeline:

   def __init__(self, datadir, workdir=None, prefix='ccd', suffix='.fits',
         calibrations=cfg.data.calibrations, templates=cfg.data.templates,
         catalogs=cfg.data.templates, fsize=9512640, tmin=0, update_db=True,
         gsub=None, reduced=None, SNphot=cfg.photometry.SNphot):
      '''
      Initialize the pipeline object.

      Args:
         datadir (str):  location where the data resides
         workdir (str):  location where the pipeline will do its work. If
                         None, same as datadir
         prefix/suffix (str):  Prefix  and suffix for raw data. 
                         glob(prefix+'*'+suffix) should return all files.
         fsize (int):  Expected size of the CCD file. If it's not this size
                       (plus n*2880), we skip (it could still be reading out)
         calibrations (str): location where older calibration files are located
         templates (str): location where templates are stored
         catalogs (str): location where catalog files are stored
         tmin (floag):  Only FITS files with exposure times > tmin are 
                        reduced (to avoid calibration images).
         update_db (bool):  If True, update the CSP database with the 
                            SN photometry.
         gsub (str): location where galaxy subtraction images should be
                     stored. If None, the work folder.
         reduced (str): location where reduced (bias-subtraced, flat-fielded,
                        and WCS computed files are stored. If None, they are
                        only left in the working folder.
         SNphot (str): File where supernova photometry will be saved to file.
      Returns:
         Pipeline object
      '''

      if not isdir(datadir):
         raise FileNotFoundError("Error, datadir {} not found. Abort!".format(
            datadir))
      self.datadir = datadir
      self.prefix = prefix
      self.suffix = suffix
      self.fsize = [fsize+i*2880 for i in range(3)]  # that should be enough!
      self.tmin = tmin
      self.update_db = update_db

      # A list of all files we've dealt with so far
      self.rawfiles = []
      # A list of bad raw ccd files we want to ingore
      self.badfiles = []
      # A list of files that have been bias-corrected
      self.bfiles = []
      # A list of files that have been flat-fielded
      self.ffiles = []
      # The ZTF designation for each identified object, indexed by ccd frame
      self.ZIDs = {}
      # The standards
      self.stdIDs = {}
      # These are files that are flagged as not needing template subtractions
      self.skipTemplate = []
      # These are files that are not identified or failed in some other way
      self.ignore = []
      # These objects have no galaxy template (u-band usually)
      self.no_temp = []
      # These are files that have WCS solved
      self.wcsSolved = []
      # These are files with initial photometry
      self.initialPhot = []
      # Files that have been template-subtracted and had SN photometry done
      self.subtracted = []
      # Files that have final Photometry
      self.finalPhot = []
      # SN photometry saved here
      self.SNphot = SNphot

      # Cache information so we don't have to open/close FITS files too often
      self.headerData = {}

      if workdir is None:
         self.workdir = self.datadir
      else:
         if not isdir(workdir):
            try:
               os.makedirs(workdir)
            except:
               raise OSError(
               "Cannot create workdir {}. Permission problem? Aborting".format(
                  workdir))
         self.workdir = workdir

      # Where calibrations are saved
      if calibrations is None:
         self.calibrations = self.workdir
      else:
         if not isdir(calibrations):
            raise OSError("No such calibration folder: {}".format(calibrations))
         self.calibrations = calibrations
      
      if templates is None:
         self.templates = self.workdir
      else:
         if not isdir(templates):
            raise OSError("No such templates folder: {}".format(templates))
         self.templates = templates

      if gsub is not None:
         if not isdir(gsub):
            raise OSError("No such gsub folder: {}".format(gsub))
         self.gsub = gsub
      else:
         self.gsub = None

      if reduced is not None:
         if not isdir(reduced):
            try:
               os.mkdir(reduced)
            except:
               raise OSError("Cannot create reduced folder: {}".format(reduced))
         self.reduced = reduced
      else:
         self.reduced = None

      try:
         self.logfile = open(join(workdir, "pipeline.log"), 'a')
      except:
         raise OSError("Can't write to workdir {}. Check permissions!".format(
            workdir))

      # Lists of types of files
      self.files = {
            'dflat':{},  # dome flats
            'sflat':{},  # Sky flats
            'astro':{},  # astronomical objects of interest
            'zero':[],   # bias frames
            'none':[],   # ignored
      }
      for filt in filtlist: 
         self.files['dflat'][filt] = []
         self.files['sflat'][filt] = []
         self.files['astro'][filt] = []

      self.biasFrame = None
      self.shutterFrames = {}
      self.flatFrame = {}
      for filt in filtlist:
         self.flatFrame[filt] = None


   def log(self, message):
      '''log the message to the log file and print it to the screen.'''
      print(message)
      self.logfile.write(message+"\n")
      self.logfile.flush()

   def Rclone(self, location, target='.'):
      '''Use rclone to get a file specified by "location" and put it
      in "target".'''
      cmd = "{} copy {} {}".format(cfg.software.rclone, location, target)
      res = os.system(cmd)
      return res

   def addFile(self, filename):
      '''Add a new file to the pipeline. We need to do some initial fixing
      of header info, then figure out what kind of file it is, then add
      it to the queue.'''
      if not isfile(filename):
         self.log("File {} not found. Did it disappear?".format(filename))
         self.badfiles.append(filename)
         return

      # Update header
      fout = join(self.workdir, basename(filename))
      if isfile(fout):
         fts = fits.open(fout, memmap=False)
      else:
         try:
            fts = headers.update_header(filename, fout)
         except:
            self.log('Warning: had a problem with the headers for {}, '\
                     'skipping...'.format(filename))
            self.badfiles.append(filename)
            return

      fil = basename(filename)
      self.headerData[fil] = {}
      for h in ['OBJECT','OBSTYPE','FILTER','EXPTIME','OPAMP','RA','DEC']:
         self.headerData[fil][h] = fts[0].header[h]

      # Figure out what kind of file we're dealing with
      obstype = fts[0].header['OBSTYPE']
      obj = fts[0].header['OBJECT']
      filt = fts[0].header['FILTER']
      if obstype not in headers.obstypes:
         self.log("Warning!  File {} has unrecognized OBSTYPE {}".format(
            filename,obstype))
         self.rawfiles.append(filename)
         self.files['none'].append(fout)
         return
      obtype = headers.obstypes[obstype]
      if obtype == 'astro' and fts[0].header['EXPTIME'] < self.tmin:
         # Ignore short exposures
         self.rawfiles.append(filename)
         self.files['none'].append(fout)
         return

      self.rawfiles.append(filename)
      if obtype in ['zero','none']:
         self.files[obtype].append(fout)
      else:
         if filt in self.files[obtype]:
            self.files[obtype][filt].append(fout)
         else:
            self.files['none'].append(fout)

      self.log("New file {} added to queue, is of type {}".format(fout,obtype))

   def getNewFiles(self):
      '''Get a list of files we've not dealt with yet.'''
      flist = glob(join(self.datadir, "{}*{}".format(
         self.prefix, self.suffix)))
      flist.sort()

      new = [f for f in flist if not os.path.islink(f)]
      new = [f for f in new if os.path.getsize(f) in self.fsize]
      new = [f for f in new if f not in self.rawfiles+self.badfiles]

      return new

   def makeFileName(self, fil, suffix=".fits"):
      '''Given the file fil, determine a filename with prefix
      and suffix using info in the header. It will have the 
      format like  SN2010aaa_B01_SWO_NC_2021_02_02.fits'''

      #template = "{obj}_{filt}{idx:02d}_{tel}_{ins}_{YY}_{MM}_{DD}{suf}"
      #fts = fits.open(fil)
      #dateobs = fts[0].header['DATE-OBS']
      #YY,MM,DD = dateobs.split('-')
      #args = dict(YY=YY, MM=MM, DD=DD,
      #            obj=fts[0].header['OBJECT'],
      #            filt=fts[0].header['FILTER'],
      #            tel=fts[0].header['TELESCOP'],
      #            ins=fts[0].header['INSTRUM'],suf=suffix,idx=1)
      #fts.close()
      idx = 1
      while(isfile(CSPname(fil, idx, suffix))): idx += 1
      
      return CSPname(fil, idx, suffix)

   def getHeaderData(self, fil, key):
      f = basename(fil)
      f = 'c'+f[1:]
      return self.headerData[f][key]

   def getWorkName(self, fil, prefix):
      '''Add a prefix to the filename in the work folder.'''
      fil = basename(fil)
      return join(self.workdir, prefix+fil[1:])

   def getDataName(self, fil):
      '''Given a working file name, get the raw name it came from'''
      fil = basename(fil)
      return join(self.datadir, 'c'+fil[1:])

   def makeBias(self):
      '''Make BIAS frame from the data, or retrieve from other sources.'''
      # Can we make a bias frame?
      bfile = join(self.workdir, 'Zero{}'.format(self.suffix))
      if isfile(bfile):
         self.biasFrame = fits.open(bfile, memmap=False)
         self.log("Found existing BIAS: {}, using that".format(bfile))
         return
      if len(self.files['zero']) :
         self.log("Found {} bias frames, building an average...".format(
            len(self.files['zero'])))
         self.biasFrame = ccdred.makeBiasFrame(self.files['zero'], 
               outfile=bfile)
         self.log("BIAS frame saved to {}".format(bfile))
      else:
         # We need a backup BIAS frame
         res = self.Rclone(
               "CSP:Swope/Calibrations/latest/Zero{}".format(self.suffix),
               self.workdir)
         if res == 0:
            self.log("Retrieved BIAS frame from latest reductions")
            self.biasFrame = fits.open(join(self.workdir, 
               'Zero{}'.format(self.suffix)), memmap=False)
         else:
            cfile = join(self.calibrations, "CAL", "Zero{}".format(
               self.suffix))
            self.biasFrame = fits.open(cfile)
            self.biasFrame.writeto(bfile, output_verify='ignore')
            self.log("Retrieved backup BIAS frame from {}".format(cfile))

   def makeFlats(self):
      '''Make flat Frames from the data or retrieve from backup sources.'''

      for filt in filtlist:
         fname = join(self.workdir, "SFlat{}{}".format(filt,
               self.suffix))
         if isfile(fname):
             self.flatFrame[filt] = fits.open(fname, memmap=False)
             self.log("Found existing flat {}. Using that.".format(fname))
             continue
         if len(self.files['sflat'][filt]) > 3:
            self.log("Found {} {}-band sky flats, bias and flux correcting..."\
                  .format(len(self.files['sflat'][filt]), filt))
            files = [self.getWorkName(f,'b') for f in self.files['sflat'][filt]]
            self.flatFrame[filt] = ccdred.makeFlatFrame(files, outfile=fname)
            self.log("Flat field saved to {}".format(fname))
         else:
            # Find the best flat based on date
            # First, we need the current date JD
            fts = fits.open(self.rawfiles[0])
            jd = Time(fts[0].header['EPOCH'], format='decimalyear').jd

            # Now get list of Flats we have in the database
            cmd = [cfg.software.rclone, 'ls','--include',
                   'ut*/SFlat{}{}'.format(filt,self.suffix),
                   'CSP:Swope/Calibrations']

            res = subprocess.run(cmd, stdout=subprocess.PIPE)
            lines = res.stdout.decode('utf-8').split('\n')
            lines = [line for line in lines if len(line) > 0]
            flats = [line.split()[1] for line in lines]
            if len(flats) > 0:
               # Pick the closest
               flat = closestNight(jd, flats)
               res = self.Rclone("CSP:Swope/Calibrations/{}".format(flat),
                        self.workdir)
               if res == 0:
                  self.log("Retrieved Flat SFlat{}{} from latest reductions".\
                        format(filt,self.suffix))
                  self.flatFrame[filt] = fits.open(fname, memmap=False)
            else:
               cfile = join(self.calibrations, "CAL", 
                     "SFlat{}{}".format(filt, self.suffix))
               self.flatFrame[filt] = fits.open(cfile, memmap=False)
               self.flatFrame[filt].writeto(fname)
               self.log("Retrieved backup FLAT frame from {}".format(cfile))

   def BiasLinShutCorr(self):
      '''Do bias, linearity, and shutter corrections to all files except bias 
      frames.'''
      if self.biasFrame is None:
         self.log('Abort due to lack of bias frame')
         raise RuntimeError("Error:  can't proceed without a bias frame!")
      todo = []
      for f in self.rawfiles:
         base = basename(f)
         wfile = self.getWorkName(f, 'c')
         bfile = self.getWorkName(f, 'b')
         if wfile not in self.files['zero'] and bfile not in self.bfiles:
            if isfile(bfile):
               self.bfiles.append(bfile)
               continue
            todo.append(wfile)

      for f in todo:
         self.log('Bias correcting CCD frames...')
         fts = ccdred.biasCorrect(f, overscan=True, frame=self.biasFrame)
         err = ccdred.makeSigmaMap(fts)
         # Get the correct shutter file
         opamp = self.getHeaderData(f,'OPAMP')
         if opamp not in self.shutterFrames:
            shfile = join(self.calibrations, 'CAL', "SH{}.fits".format(opamp))
            self.shutterFrames[opamp] = fits.open(shfile, memmap=False)
         fts = ccdred.LinearityCorrect(fts)
         err = ccdred.LinearityCorrect(fts, sigma=err)
         fts = ccdred.ShutterCorrect(fts, frame=self.shutterFrames[opamp])
         err = ccdred.ShutterCorrect(err, frame=self.shutterFrames[opamp])
         bfile = self.getWorkName(f, 'b')
         fts.writeto(bfile, overwrite=True)
         err.writeto(bfile.replace('.fits','_sigma.fits'), overwrite=True)
         self.bfiles.append(bfile)
         self.log('   Corrected file saved to {}'.format(bfile))

   def FlatCorr(self):
      '''Do flat field correction to all files that need it:  astro basically
      '''
      # Process files in 'astro' type that we haven't done yet and that have
      # been bias-corrected
      todo = []
      for filt in self.files['astro']:
         for f in self.files['astro'][filt]:
            bfile = self.getWorkName(f, 'b')
            ffile = self.getWorkName(f, 'f')
            if bfile in self.bfiles and ffile not in self.ffiles:  
               if isfile(ffile):
                  self.ffiles.append(ffile)
                  continue
               todo.append(bfile)

      for f in todo:
         filt = self.getHeaderData(f,'FILTER')
         bfile = self.getWorkName(f, 'b')
         ffile = self.getWorkName(f, 'f')
         sfile1 = bfile.replace('.fits','_sigma.fits')
         sfile2 = ffile.replace('.fits','_sigma.fits')
         if filt not in self.flatFrame:
            raise RuntimeError("No flat for filter {}. Abort!".format(filt))
         self.log("Flat field correcting {} --> {}".format(bfile,ffile))
         fts = ccdred.flatCorrect(bfile, self.flatFrame[filt],
               outfile=ffile)
         # Copying should be fine, since flat is scaled to have mode = 1.0
         os.system('cp {} {}'.format(sfile1,sfile2))
         self.ffiles.append(ffile)

   def identify(self):
      '''Figure out the identities of the objects and get their data if
      we can.'''
      todo = [f for f in self.ffiles if f not in self.ignore]
      for f in todo:
         if f in self.ZIDs or f in self.stdIDs:  continue   # done it already
         filt = self.getHeaderData(f, 'FILTER')
         obj = self.getHeaderData(f,'OBJECT')
         self.log("OBJECT is {}, FILTER = {}".format(obj,filt))

         # First, if this is a standard, and keep in different list
         if obj.find('CSF') == 0 or obj.find('PS') == 0:
            self.log("This is a standard star field")
            ref = join(self.templates, "{}_r.fits".format(obj))
            if not isfile(ref):
               ret = self.Rclone('CSP:Swope/templates/{}_r.fits'.format(obj),
                     self.templates)
               if ret != 0:
                  self.log("Can't get reference image from gdrive. skipping")
                  self.ignore.append(f)
                  continue
            # All's good, we'll consider it
            self.stdIDs[f] = obj

         else:
            # First, check to see if the catalog exists locally
            catfile = join(self.templates, obj+'.nat')
            if isfile(catfile):
               self.ZIDs[f] = obj
            else:
               # Next, try to lookup csp2 database
               res = database.getNameCoords(obj)
               if res == -2:
                  self.log('Could not contact csp2 database, trying gdrive...')
                  ret = self.Rclone('CSP:Swope/templates/{}.nat'.format(obj),
                        self.templates)
                  if ret != 0:
                     self.log("Can't contact csp2 or gdrive, giving up!")
                     self.ignore.append(f)
                     continue
                  else:
                     self.ZIDs[f] = obj
               elif res == -1:
                  self.log('Object {} not found in database, trying coords'.\
                        format(obj))
                  ra = self.getHeaderData(f,'RA')
                  dec = self.getHeaderData(f,'DEC')
                  c = SkyCoord(ra, dec, unit=(u.hourangle, u.degree))
                  res = database.getCoordsName(c.ra.value, c.dec.value)
                  if res == -1 or res == -2:
                     self.log('Coordinate lookup failed, assuming other...')
                     self.ignore.append(f)
                     continue
         
                  self.log('Found {} {} degrees from frame center'.format(
                     res[0], res[3]))
                  ra,dec = res[1],res[2]
                  self.ZIDs[f] = res[0]
               else:
                  self.ZIDs[f] = obj

            # At this point, self.ZIDS[f] is the ZTF ID
            if filt in ['B','V']:
               tmpname = "{}_g.fits".format(self.ZIDs[f])
            else:
               tmpname = "{}_{}.fits".format(self.ZIDs[f], filt)

            skipf = "{}_tskip".format(self.ZIDs[f])
            # check if template exists, or if we have a skip directive
            if isfile(join(self.templates, skipf)):
               self.skipTemplate.append(f)
            elif not isfile(join(self.templates, tmpname)):
               res = self.Rclone('CSP:Swope/templates/{}'.format(tmpname),
                     self.templates)
               if res == 0:
                   self.log('Retrieved template file {}'.format(tmpname))
               else:
                   self.log('Failed to get template from gdrive: {}'.format(
                       tmpname))
                   self.no_temp.append(f)
                   continue

            # Get the catalog file
            catfile = "{}.nat".format(self.ZIDs[f])
            if not isfile(join(self.templates, catfile)):
               res = self.Rclone('CSP:Swope/templates/{}'.format(catfile),
                     self.templates)
               if res == 0:
                   self.log('Retrieved catalog file {}'.format(catfile))
               else:
                   self.log('Failed to get catalog file from gdrive: {}'.format(
                       catfile))
                   self.ignore.append(f)
                   continue
            tab = ascii.read(join(self.templates,"{}.nat".format(self.ZIDs[f])))
            if 0 not in tab['objID']:
               self.log('No SN object in catalog file, skipping...')
               self.ignore.append(f)
               continue
            else:
               # Update FITS header with SN position
               idx = list(tab['objID']).index(0)
               ra = tab[idx]['RA']
               dec = tab[idx]['DEC']
               fts = fits.open(f,memmap=False)
               fts[0].header['SNRA'] = "{:.6f}d".format(ra)
               fts[0].header['SNDEC'] = "{:.6f}d".format(dec)
               fts.writeto(f, overwrite=True)

   def solve_wcs(self):
      '''Go through the astro files and solve for the WCS. This can go
      one of two ways:  either we get a quick solution from catalog
      matching, or if that fails, use astrometry.net (slower).'''
      todo = [fil for fil in list(self.ZIDs.keys())+list(self.stdIDs.keys()) \
            if fil not in self.wcsSolved and fil not in self.ignore]

      for fil in todo:
         self.log("Solving WCS for {}".format(fil))
         if fil in self.ZIDs:
            ZID = self.ZIDs[fil]
            standard = False
         else:
            ZID = self.stdIDs[fil]
            standard = True
         filt = self.getHeaderData(fil, 'FILTER')
      
         # check to see if we have a wcs already
         fts = fits.open(fil, memmap=False)
         wcs = WCS(fts[0])
         if wcs.has_celestial:
            self.wcsSolved.append(fil)
            fts.close()
            continue

         # Now, we need to rotate 90 degrees to match up with the sky
         if 'ROTANG' not in fts[0].header:
            fts[0].data = fts[0].data.T
            fts[0].data = fts[0].data[:,::-1]
            fts[0].header['ROTANG'] = 90
            fts.writeto(fil, overwrite=True)
         fts.close()

         if isfile(fil.replace('.fits','_sigma.fits')):
            # Do the same transformation to the noise map
            fts = fits.open(fil.replace('.fits','_sigma.fits'))
            fts[0].data = fts[0].data.T
            fts[0].data = fts[0].data[:,::-1]
            fts[0].header['ROTANG'] = 90
            fts.writeto(fil.replace('.fits','_sigma.fits'), overwrite=True)

         if standard:
            wcsimage = join(self.templates, "{}_r.fits".format(
               ZID,filt))
         else:
            if filt in ['u','B','V']:
               wcsimage = join(self.templates, "{}_{}.fits".format(
                  ZID,'g'))
            else:
               wcsimage = join(self.templates, "{}_{}.fits".format(
                  ZID,filt))
<<<<<<< HEAD
         h = fits.getheader(wcsimage)
         if 'TELESCOP' not in h or h['TELESCOP'] != 'SkyMapper':
            try:
               new = WCStoImage(wcsimage, fil, angles=[0],
                     plotfile=fil.replace('.fits','_wcs.png'))
            except:
=======
         if os.path.isfile(wcsimage):
            h = fits.getheader(wcsimage)
            if 'TELESCOP' not in h or h['TELESCOP'] != 'SkyMapper':
               new = WCStoImage(wcsimage, fil, angles=[0],
                     plotfile=fil.replace('.fits','_wcs.png'))
            else:
>>>>>>> 20fce581
               new = None
         else:
               new = None
         if new is None:
            self.log("Fast WCS failed... resorting to astrometry.net")
            new = do_astrometry.do_astrometry([fil], replace=True,
                  verbose=True, other=['--overwrite','-p'], 
                  dir=cfg.software.astrometry)
            if new is None:
               self.log("astrometry.net failed for {}. No WCS coputed, "
                        "skipping...".format(fil))
               self.ignore.append(fil)
               continue
            else:
               self.wcsSolved.append(fil)
         else:
            new.writeto(fil, overwrite=True)
            self.wcsSolved.append(fil)

         if self.reduced is not None:
            # Make a copy in the reduced area
            os.system('cp {} {}'.format(fil, self.reduced))

      return

   def photometry(self):
      '''Using the PanSTARRS catalog, we do initial photometry on the field
      and determine a zero-point. Or, if we have stanard fields, we do
      the aperture photometry on them and determine a zero-point.'''

      todo = [fil for fil in self.wcsSolved if fil not in self.initialPhot \
            and fil not in self.ignore]

      # If we have standards, keep a record for zero-pointing later
      if len(list(self.stdIDs.keys())) > 0:
         if not (isfile('standards.phot')):
            stdf = open('standards.phot','w')
            stdf.write('{:12s} {:2s} {:7s} {:6s} {:7s} {:6s} '\
                 '{:5s} {:6s} {:s}\n'.format('Field','filt','mins','emins',
                    'mag','emag','airm','expt','fits'))
         else:
            stdf = open('standards.phot','a')
      else:
         stdf = None

      for fil in todo:
         standard = fil in self.stdIDs
         self.log('Working on photometry for {}'.format(fil))
         # Check to see if we've done the photometry already
         if isfile(fil.replace('.fits','.phot0')):
            self.initialPhot.append(fil)
            continue
         filt = self.getHeaderData(fil, 'FILTER')
         if not standard:
            obj = self.ZIDs[fil]
            catfile = join(self.templates, '{}_LS.cat'.format(obj))
            allcat = ascii.read(join(self.templates, '{}.nat'.format(obj)),
                  fill_values=[('...',0)])
         else:
            obj = self.stdIDs[fil]
            catfile = join(self.templates, '{}_LS.cat'.format(obj))
            allcat = getOptNaturalMag(filt)
            allcat.rename_column('OBJ','objID')

         if not isfile(catfile):
            if standard:
               # It should be there. Maybe standard name misspelled?
               self.log("Unrecognized standard name {}, maybe "\
                     "misspelled? Skipping...".format(obj))
               self.ignore.append(fil)
               continue
            # First, see if we can retrieve it:
            res = self.Rclone('CSP:Swope/templates/{}_LS.cat'.format(obj),
               self.templates)
            if res > 0:
               # Now remove stars below/above thresholds
               gids = np.ones(len(allcat), dtype=bool)
               for filt in ['u','g','r','i','B','V']:
                  m = getattr(allcat[filt], 'mask', np.zeros(len(allcat), dtype=bool))
                  gids = gids*(~m)
               allcat = allcat[gids]
               gids = np.array(allcat['r'] < 20)
               #gids = gids*(allcat['r'] > 12)
               gids = gids*np.array(np.greater(allcat['er'], 0))
               # make sure well-separated
               ra = np.array(allcat['RA']);  dec = np.array(allcat['DEC'])
               maxdist = 11.
               dists = np.sqrt(np.power(dec[np.newaxis,:]-dec[:,np.newaxis],2)\
                     + np.power((ra[np.newaxis,:]-ra[:,np.newaxis])*\
                     np.cos(dec*np.pi/180), 2))
               Nnn = np.sum(np.less(dists, 11.0/3600), axis=0)
               gids = gids*np.equal(Nnn,1)
               # Check for no more than 400 objects
               while sum(gids) > 200:
                  maxdist += 1
                  Nnn = np.sum(np.less(dists, maxdist/3600), axis=0)
                  gids = gids*np.equal(Nnn,1)
               if 0 in allcat['objID']:
                  # make sure SN is kept!
                  idx = list(allcat['objID']).index(0)
                  gids[idx] = True
               cat = allcat[gids]
               cat = cat['objID','RA','DEC']
               cat['id'] = np.arange(len(cat))
               cat['RA'].info.format="%10.6f"
               cat['DEC'].info.format="%10.6f"
               self.log('Creating LS catalog with {} objets'.format(len(cat)))
               cat.write(catfile, format='ascii.fixed_width', delimiter=' ')
            else:
               cat = ascii.read(catfile)
         else:
            cat = ascii.read(catfile)

         if not isfile(allcat):
            # No calibration for this field. Probably someone else's object.
            # Skip...
            self.log('No field star calibration for {}.Skipping...'.format(fil))
            self.ignore.append(fil)
            continue

         ap = ApPhot(fil)
         ap.loadObjCatalog(table=cat, racol='RA', deccol='DEC', 
               objcol='objID')
         self.log('Doing aperture photometry...')
         try:
            phot = ap.doPhotometry()
         except:
            self.log("Doing aperture photometry failed for {}, "\
                  "skipping...".format(fil))
            self.ignore.append(fil)
            continue
         phot.rename_column('OBJ','objID')
         if not standard:
            phot = table.join(phot, allcat['objID',filt,'e'+filt], keys='objID')
            phot.rename_column(filt,filt+'mag')
            phot.rename_column('e'+filt, filt+'err')

            #phot = table.join(phot, allcat['objID',filt+'mag',filt+'err'],
            #      keys='objID')
            phot[filt+'mag'].info.format='%.4f'
            phot[filt+'err'].info.format='%.4f'
         else:
            phot = table.join(phot, allcat['objID','mag','emag'], keys='objID')
            phot['mag'].info.format='%.4f'
            phot['emag'].info.format='%.4f'

         phot.remove_column('id')

         # Just the good stuff
         gids = (~np.isnan(phot['ap2er']))*(~np.isnan(phot['ap2']))
         if not np.sometrue(gids):
            self.log("Initial photomery failed for {}, skipping...".format(
               fil))
            self.ignore.append(fil)
            continue
         phot = phot[gids]
         phot.sort('objID')
         phot['exptime'] = self.getHeaderData(fil, 'EXPTIME')
         
         phot.write(fil.replace('.fits','.phot0'), format='ascii.fixed_width',
               delimiter=' ', fill_values=[(ascii.masked, '...')])
         if standard:
            # We're done for now.
            self.initialPhot.append(fil)

            # Update standard photomery
            for i in range(len(phot)):
               if phot['mag'].mask[i]: continue
               if phot['flags'][i] > 0: continue
               stdf.write('{:12s} {:.2s} {:7.4f} {:6.4f} {:7.4f} {:6.4f} '\
                 '{:5.3f} {:6.1f} {:s}\n'.format(obj,filt, 
                 *phot[i]['ap2','ap2er','mag','emag','airmass','exptime',
                          'fits']))

            continue
         gids = np.greater(phot['objID'], 0)
         if hasattr(phot[filt+'mag'], 'mask'): 
            gids = gids*(~phot[filt+'mag'].mask)
         gids = gids*between(phot[filt+'mag'], 15, 20)
         if not np.sometrue(gids):
            self.log("Determining zero-point for frame {} failed, "\
                  "skipping...".format(fil))
            self.ignore.append(fil)
            continue
         phot = phot[gids]
         diffs = phot[filt+'mag']- phot['ap2']
         mn,md,st = sigma_clipped_stats(diffs, sigma=3)

         # throw out 5-sigma outliers with respect to MAD
         mad = 1.5*np.median(np.absolute(diffs - md))
         gids = np.less(np.absolute(diffs - md), 5*mad)
         if not np.sometrue(gids):
            self.log("Determining zero-point for frame {} failed, "\
                  "skipping...".format(fil))
            self.ignore.append(fil)
            continue

         # Weight by inverse variance
         wts = np.power(phot['ap2er']**2 + phot[filt+'err']**2,-1)*gids

         # 30 is used internall in photometry code as arbitrary zero-point
         zp = np.sum(diffs*wts)/np.sum(wts) + 30
         ezp = np.sqrt(1.0/np.sum(wts))
         #zp = md + 30
         #ezp = st/np.sqrt(sum(gids))
         if np.isnan(zp) or np.isnan(ezp):
            self.log("Determining zero-point for frame {} failed (NAN), "\
                  "skipping...".format(fil))
            self.ignore.append(fil)
            continue

         self.log('Determined zero-point to be {} +/- {}'.format(zp,ezp))
         fts = fits.open(fil, memmap=False)
         fts[0].header['ZP'] = zp
         fts[0].header['EZP'] = ezp

         # make some diagnostic plots of aperture correction and zp determ.
         fig,axes = plt.subplots(2,1, figsize=(6,6))
         diffs = phot[filt+'mag']- phot['ap2']
         x = phot[filt+'mag']
         y = diffs + 30
         axes[0].errorbar(x, y, fmt='o', xerr=phot[filt+'err'], 
               yerr=np.sqrt(phot[filt+'err']**2 + phot['ap2er']**2))
         axes[0].plot(x[~gids],y[~gids], 'o', mfc='red', label='rejected',
               zorder=10)
         axes[0].axhline(zp, color='k')
         axes[0].set_xlim(12,20)
         axes[0].set_ylim(zp-1,zp+1)
         axes[0].legend()
         axes[0].set_ylabel('m(std) - m(ins)')
         axes[0].set_xlabel('m(std)')
         self.initialPhot.append(fil)

         # Now aperture corrections
         for i,r in [('0',3.0),('1',5.0)]:
            ap = 'ap'+i
            aper = 'ap'+i+'er'
            gids = (~np.isnan(phot[ap]))*(~np.isnan(phot[aper]))*\
                  (np.greater(phot['objID'], 0))
            diffs = np.where(gids, phot['ap2']-phot[ap], 0)
            wts = np.where(gids,np.power(phot['ap2er']**2+phot[aper]**2,-1), 0)
            apcor = np.sum(wts*diffs)/np.sum(wts)
            eapcor = np.sqrt(1.0/np.sum(wts))
            self.log('   Aperture correction 2 -> {} is {:.3f}'.format(
               i,apcor))
            fts[0].header['APCOR2'+i] = apcor
            fts[0].header['EAPCOR2'+i] = eapcor
            xs = np.linspace(r-0.25,r+0.25, sum(gids))
            axes[1].errorbar(xs, diffs[gids], yerr=np.power(wts[gids],-0.5),
                  fmt='o')
            axes[1].errorbar([r], [apcor], fmt='o', yerr=[eapcor],
                  color='red')

         axes[1].axhline(0, color='k', zorder=100)
         axes[1].set_xlabel('apsize (arc-sec) + random')
         axes[1].set_ylabel('mag(7") - mag(ap)')
         axes[1].set_ylim(-1,1)
         fts[0].writeto(fil, overwrite=True)
         fig.savefig(fil.replace('.fits','_zp.jpg'))
      if stdf is not None: stdf.close()


      return

   def subPSFPhotometry(self):
      '''Using the PanSTARRS or SkyMapper catalogs, perform PSF photometry
      on the difference images.'''

      todo = [fil for fil in self.subtracted if \
            fil not in self.finalPhot and fil not in self.ignore]

      for fil in todo:
         self.log('Working on final PSF photometry for {}'.format(fil))
         if isfile(fil.replace('.fits','.psf')):
            try:
               test = ascii.read(fil.replace('.fits','.psf'))
               self.finalPhot.append(fil)
               continue
            except:
               pass
         obj = self.ZIDs[fil]
         filt = self.getHeaderData(fil, 'FILTER')
         catfile = join(self.templates, '{}_LS.cat'.format(obj))
         cat = ascii.read(catfile)
         if 'id' not in cat.colnames:
            cat['id'] = np.arange(len(cat))
         allcat = ascii.read(join(self.templates, '{}.nat'.format(obj)),
                  fill_values=[('...',0)])

         psf = PSFPhot(fil.replace('.fits','diff.fits'), tel='SWO', ins='NC')
         # Use 'id' instead of 'objID' as MAGINS can't handle the large ints
         psf.loadObjCatalog(table=cat, racol='RA', deccol='DEC',
               objcol='id')
         try:
            tab = psf.doPhotometry(magins=cfg.software.magins, 
                  stdcat=cfg.data.stdcat)
         except:
            self.log("PSF Photometry failed... skipping")
            self.ignore.append(fil)
            continue
         # Bring objID back in to the table
         tab.rename_column('OBJ','id')
         tab = table.join(tab, cat['id','objID'], keys='id')
         
         # SN index
         zids = np.nonzero(psf.objs==0)[0]
         if len(zids) == 0:
            self.log("PSF:   SN not located in field... skipping")
            self.ignore.append(fil)
            continue

         #tab.rename_column('OBJ','objID')
         tab.rename_column('mag1','magins')
         tab.rename_column('merr1','emagins')
         tab.rename_column('filter','filt')
         tab.rename_column('date','JD')

         # Join with the standards catalog and solve for a zp
         if psf.filter+'mag' in allcat.colnames:
            mkey = psf.filter + 'mag'
            ekey = psf.filter + 'err'
         else:
            mkey = psf.filter
            ekey = 'e'+psf.filter
           
         if mkey not in allcat.colnames or ekey not in allcat.colnames:
            self.log("Standard magnitude {} not found in catalog. Skipping...".\
                  format(mkey))
            self.ignore.append(fil)
            continue

         tab = table.join(tab, allcat['objID',mkey,ekey], keys='objID')
         tab.rename_column(mkey,'mstd')
         tab.rename_column(ekey,'emstd')
         if hasattr(tab['mstd'], 'mask'):
            tab = tab[~tab['mstd'].mask]
  
         zp,ezp,flags,mesg = compute_zpt(tab,'mstd','emstd','magins',
               'emagins', zpins=0)
  
         if zp is None:
            self.log("Failed to compute a zero-point for {}".format(fil))
            self.log("Message is {}".format(mesg))
            self.ignore.append(fil)
            continue
         tab['mag'] = tab['magins'] + zp
         tab['emag'] = np.sqrt(tab['emagins']**2 + ezp**2)
         tab['eflux'] = tab['emagins']*tab['flux']/1.087
         tab['eflux'].info.format = "%.4f"
  
         tab = tab['objID','filt','JD','xc','yc','flux',
               'eflux','msky','mskyer','chi','magins','emagins',
               'mstd','emstd', 'mag','emag','flags','perr','g1','g2']
  
         # We've got good magnitudes to get the SN data
         if 0 not in tab['objID']:
            self.log("No PSF photometry for the SN, skipping...")
            self.ignore.append(fil)
            continue
         idx = list(tab['objID']).index(0)
         if tab['mag'][idx] <= 0:
            self.log("SN data for {} invalid, skipping...".format(fil))
            self.ignore.append(fil)
            continue
         mag = tab['mag'][idx]
         emag = tab['emag'][idx]
         with open(self.SNphot, 'a') as fout:
            fout.write("{:20s} {:2s} {:.3f} {:.3f} {:.3f} {}\n".format(
                       obj, filt, psf.date, mag, emag, 
                       basename(fil.replace('.fits','diff.fits'))))
  
         tab.write(fil.replace('.fits','.psf'), format='ascii.fixed_width',
               delimiter=' ', overwrite=True)

         if self.update_db:
            self.log("Updating CSP database with photometry for {},{}".format(
               obj,filt))
            res = database.updateSNPhot(obj, jd, filt, basename(fil), mag, emag)
            if res == -2:
               self.log('Failed to udpate csp2 database')
         self.finalPhot.append(fil)
      return


   def subOptPhotometry(self):
      '''Using the PanSTARRS or SkyMapper catalogs, permfor optimized photometry
      on the difference images.'''

      todo = [fil for fil in self.subtracted if \
            fil not in self.finalPhot and fil not in self.ignore]

      for fil in todo:
         self.log('Working on final optimized photometry for {}'.format(fil))
         if isfile(fil.replace('.fits','.opt')):
            try:
               test = ascii.read(fil.replace('.fits','.opt'))
               self.finalPhot.append(fil)
               continue
            except:
               pass
         obj = self.ZIDs[fil]
         filt = self.getHeaderData(fil, 'FILTER')
         catfile = join(self.templates, '{}_LS.cat'.format(obj))
         cat = ascii.read(catfile)
         allcat = ascii.read(join(self.templates, '{}.nat'.format(obj)),
                  fill_values=[('...',0)])

         logf = open(fil.replace('.fits','opt.log'), 'w')
         opt = opt_extr.OptExtrPhot(fil, tel='SWO', ins='NC',
               logf=logf)

         opt.loadObjCatalog(filename=catfile, racol='RA', deccol='DEC',
               objcol='objID')
         this_fwhm = 1.0/opt.scale

         opt.log("HEADER INFO")
         opt.log("   gain = {}".format(opt.gain))
         opt.log("   fwhm = {}".format( this_fwhm))
         opt.log("   JD = {}".format( opt.date))
         opt.log("   filter = {}".format(opt.filter))
  
         # Now, let's model the PSF.  If psfstar is given, use it, otherwise 
         # all but object 0 (the SN)
         opt.log("PSF-CALC:")
         shape_par,ipsf,nfit, rchi = opt.psf_calc(3.0, this_fwhm,
               plotfile=fil.replace('.fits','_psf.png'))
         if shape_par is None:
            self.log("OPT:   PSF Fit failed, abort.")
            self.ignore.append(fil)
            continue

         (fwhm1,fwhm2) = opt.get_fwhm(shape_par)
         self.log("OPT:    FWHM's = {},{}".format(fwhm1,fwhm2))
  
         clip = 2.0*np.sqrt(fwhm1*fwhm2)
         this_fwhm = np.sqrt(fwhm1*fwhm2)

         # results
         ress = []
         for i in range(len(opt.objs)):
            ress.append(list(opt.extr(opt.xpsf[i], opt.ypsf[i], 3.0, this_fwhm,
               clip, shape_par, 0.0, 0.0, 0.0, 0.0)))
            if ress[-1][0] <= 0:  ress[-1][7] = 'Z'     # flux <= 0
         # make into a table, for ease
         tab = table.Table(rows=ress,names=['flux','eflux','xfit','yfit','xerr',
                                       'yerr','peak','cflag','sky','skynos',
                                       'rchi'])

         # SN index
         zids = np.nonzero(opt.objs==0)[0]
         if len(zids) == 0:
            self.log("OPT:   SN not located in field... skipping")
            self.ignore.append(fil)
            continue

         SNid = np.nonzero(opt.objs==0)[0][0]
         xSN = opt.xpsf[SNid]
         ySN = opt.ypsf[SNid]

         res = list(opt.extr(xSN, ySN, 3.0, this_fwhm, clip, shape_par, 
            0.0, 0.0, 0.0, 0.0))
         self.log("OPT:    Supernova extracted with:")
         self.log("OPT:       flux = {} +/- {}".format(res[0],res[1]))
         self.log("OPT:       xfit = {} +/- {}".format(res[2],res[4]))
         self.log("OPT:       yfit = {} +/- {}".format(res[3],res[5]))
         self.log("OPT:       rchi2 = {}".format(res[-1]))
         if res[0] <= 0:  res[7] = 'Z'    # flux < 0
  
         idx = np.nonzero(opt.objs==0)[0][0]
         # Update with SN values
         tab.remove_row(idx)
         tab.insert_row(0, res)
  
         tab['objID'] = opt.objs

         # Catch the zero/negative fluxes
         mag = np.where(tab['flux'] > 0, -2.5*np.log10(tab['flux']) + 30, -1)
         emag = np.where(tab['flux'] > 0, 1.0857*tab['eflux']/tab['flux'], -1)

         tab['magins'] = mag
         tab['emagins'] = emag
         tab['filt'] = opt.filter
         tab['JD'] = opt.date
  
         # Join with the standards catalog and solve for a zp
         if opt.filter+'mag' in allcat.colnames:
            mkey = opt.filter + 'mag'
            ekey = opt.filter + 'err'
         else:
            mkey = opt.filter
            ekey = 'e'+opt.filter
           
         if mkey not in allcat.colnames or ekey not in allcat.colnames:
            self.log("Standard magnitude {} not found in catalog. Skipping...".\
                  format(mkey))
            self.ignore.append(fil)
            continue

         tab = table.join(tab, allcat['objID',mkey,ekey], keys='objID')
         tab.rename_column(mkey,'mstd')
         tab.rename_column(ekey,'emstd')
         if hasattr(tab['mstd'], 'mask'):
            tab = tab[~tab['mstd'].mask]
         tab['flags'] = np.where(tab['cflag'] == 'O', 0, 1)
  
         zp,ezp,flags,mesg = compute_zpt(tab,'mstd','emstd','magins',
               'emagins', zpins=0)
  
         if zp is None:
            self.log("Failed to compute a zero-point for {}".format(fil))
            self.log("Message is {}".format(mesg))
            self.ignore.append(fil)
            continue
         tab['mag'] = tab['magins'] + zp
         tab['emag'] = np.sqrt(tab['emagins']**2 + ezp**2)
  
         # Format the table
         for col in ['flux','eflux','xfit','yfit','xerr','yerr','peak','skynos',
               'rchi','magins','emagins','mstd','emstd','mag','emag']:
            tab[col].info.format = "%.4f"
         tab = tab['objID','filt','JD','xfit','yfit','xerr','yerr','flux',
               'eflux','peak', 'cflag','sky','skynos','rchi','magins','emagins',
               'mstd','emstd', 'mag','emag','flags']
  
         # We've got good magnitudes to get the SN data
         idx = np.nonzero(tab['objID'] == 0)[0][0]
         if tab['mag'][idx] <= 0:
            self.log("SN data for {} invalid, skipping...".format(fil))
            self.ignore.append(fil)
            continue
         mag = tab['mag'][idx]
         emag = tab['emag'][idx]
         with open(self.SNphot, 'a') as fout:
            fout.write("{:20s} {:2s} {:.3f} {:.3f} {:.3f} {}\n".format(
                       obj, filt, opt.date, mag, emag, basename(fil)))
  
         tab.write(fil.replace('.fits','.opt'), format='ascii.fixed_width',
               delimiter=' ', overwrite=True)

         if self.update_db:
            self.log("Updating CSP database with photometry for {},{}".format(
               obj,filt))
            res = database.updateSNPhot(obj, opt.date, filt, basename(fil), 
                  mag, emag)
            if res == -2:
               self.log('Failed to udpate csp2 database')
         self.finalPhot.append(fil)
      return


   def subphotometry(self):
      '''Using the PanSTARRS catalog, we do subtracted photometry on the field
      and update the database.'''
 
      todo = [fil for fil in self.subtracted if \
            fil not in self.finalPhot and fil not in self.ignore]


      for fil in todo:
         self.log('Working on final photometry for {}'.format(fil))
         if isfile(fil.replace('.fits','.phot')):
            try:
               test = ascii.read(fil.replace('.fits','.phot'))
               self.finalPhot.append(fil)
               continue
            except:
               pass
         obj = self.ZIDs[fil]
         filt = self.getHeaderData(fil, 'FILTER')
         catfile = join(self.templates, '{}_LS.cat'.format(obj))
         cat = ascii.read(catfile)
         allcat = ascii.read(join(self.templates, '{}.nat'.format(obj)),
                  fill_values=[('...',0)])
         fts = fits.open(fil, memmap=False)
         if 'ZP' not in fts[0].header:
            self.log('No zero-point. Skipping...')
            self.ignore.append(fil)
            continue
         zpt = fts[0].header['ZP']
         ezpt = fts[0].header['EZP']
         apcor = fts[0].header['APCOR20']
         jd = fts[0].header['JD']
         fts.close()

         ap = ApPhot(fil.replace('.fits','diff.fits'))
         ap.loadObjCatalog(table=cat, racol='RA', deccol='DEC', 
               objcol='objID')
         self.log('Doing aperture photometry...')
         phot = ap.doPhotometry()
         phot.rename_column('OBJ','objID')
         phot = table.join(phot, allcat['objID',filt,'e'+filt],
               keys='objID')
         phot.remove_column('id')
         phot.rename_column(filt,filt+'mag')
         phot.rename_column('e'+filt,filt+'err')

         # Just the good stuff
         gids = (~np.isnan(phot['ap2er']))*(~np.isnan(phot['ap2']))
         phot = phot[gids]
         phot.sort('objID')
         phot.write(fil.replace('.fits','.phot'), format='ascii.fixed_width',
               delimiter=' ', fill_values=[(ascii.masked, '...')])
         if 0 not in phot['objID']:
            self.log("object photometry failed for {}, skipping...".format(
               fil))
            self.ignore.append(fil)
            continue
         idx = list(phot['objID']).index(0)
         if phot[idx]['flux0'] < 0:
            mag = 25
            emag = 1.0
         else:
            mag = phot[idx]['ap0'] - 30 + zpt + apcor
            emag = np.sqrt(phot[idx]['ap0er']**2 + ezpt**2)
         with open(self.SNphot, 'a') as fout:
            fout.write("{:20s} {:2s} {:.3f} {:.3f} {:.3f} {}\n".format(
               obj, filt, jd, mag, emag, basename(fil)))
         if self.update_db:
            self.log("Updating CSP database with photometry for {},{}".format(
               obj,filt))
            res = database.updateSNPhot(obj, jd, filt, basename(fil), mag, emag)
            if res == -2:
               self.log('Failed to udpate csp2 database')
         self.finalPhot.append(fil)
      return

   def template_subtract(self):
      '''For objects with initial photometry, do template-subtraction
      and then redo the photometry for the SN object'''

      todo = [fil for fil in self.initialPhot if fil not in self.subtracted \
            and fil not in self.ignore and fil not in self.stdIDs and \
            fil not in self.no_temp]
      for fil in todo:
         obj = self.ZIDs[fil]
         diff = fil.replace('.fits','diff.fits')

         # Check to see if we skip template subtractions for this file
         if fil in self.skipTemplate:
            # Just copy the file
            self.log("No template needed, skipping subtraction")
            os.system("cp {} {}".format(fil,diff))
            self.subtracted.append(fil)

         magcat = join(self.templates, "{}.nat".format(obj))
         # Check to see if we've done it already
         if isfile(diff): 
            self.subtracted.append(fil)
            continue

         filt = self.getHeaderData(fil, 'FILTER')
         if filt in ['B','V']:
            stemplate = join(self.templates, '{}_g.fits'.format(obj,filt))
         else:
            stemplate = join(self.templates, '{}_{}.fits'.format(obj,filt))

         # If the template is missing, assume we don't do it
         if cfg.data.copyTemplates:
            template = join(self.workdir, os.path.basename(stemplate))
            if not os.path.isfile(template):
               os.system("cp {} {}".format(stemplate, template))
         else:
            template = stemplate

         obs = ImageMatch.Observation(fil, scale=0.435, saturate=4e4, 
               reject=True, snx='SNRA', sny='SNDEC', magmax=22,
               magmin=11)
         ref = ImageMatch.Observation(template, scale=0.25, saturate=6e4,
               reject=True, magmax=22, magmin=11)
         try:
            res = obs.GoCatGo(ref, skyoff=True, pwid=11, perr=3.0, nmax=100, 
                  nord=3, match=True, subt=True, quick_convolve=True, 
                  do_sex=True, thresh=3., sexdir=sex_dir, diff_size=35,bs=False,
                  usewcs=True, xwin=[200,1848], ywin=[200,1848], vcut=1e8,
                  magcat=magcat, magcol='r')
            if res != 0:
               self.log('Template subtraction failed for {}, skipping'.format(
                     fil))
               self.ignore.append(fil)
               continue
            self.subtracted.append(fil)

            # If requested, save the template subtraction image
            if self.gsub is not None:
               subimg = fil.replace('.fits','SN_diff.jpg')
               if os.path.isfile(subimg):
                  newf = self.makeFileName(fil, 'SN_diff.jpg')
                  os.system('cp {} {}'.format(subimg, newf))
                  # where to put it
                  sdir = os.path.join(self.gsub, obj)
                  if not os.path.isdir(sdir):
                     os.mkdir(sdir)
                  os.system('cp {} {}'.format(newf, sdir))
         except:
            self.log('Template subtraction failed for {}, skipping'.format(
                fil))
            self.ignore.append(fil)

   def initialize(self):
      '''Make a first run through the data and see if we have what we need
      to get going. We can always fall back on generic calibrations if
      needed.'''

      self.log("Start pipeline at {}".format(
          time.strftime('%Y/%m/%d %H:%M:%S')))
      files = self.getNewFiles()
      for fil in files:
         self.addFile(fil)

      self.makeBias()
      self.BiasLinShutCorr()
      self.makeFlats()
      self.FlatCorr()

   def sighandler(self, sig, frame):
      if sig == signal.SIGHUP:
         self.stopped = True


   def run(self, poll_interval=10, wait_for_write=2):
      '''Check for new files and process them as they come in. Only check
      when idle for poll_interval seconds. Also, we wait wait_for_write
      number of seconds before reading each file to avoid race conditions.'''
      self.stopped = False
      signal.signal(signal.SIGHUP, self.sighandler)
      done = False
      while not self.stopped:
         if poll_interval > 0: 
            time.sleep(poll_interval)
         else:
            if done: break
         #print("Checking for new files")
         files = self.getNewFiles()
         for fil in files:
            time.sleep(wait_for_write)
            self.addFile(fil)

         self.BiasLinShutCorr()
         self.FlatCorr()

         self.identify()
         if not cfg.tasks.WCS:
            done = True
            continue
         self.solve_wcs()

         if not cfg.tasks.InitPhot:
            done = True
            continue
         self.photometry()

         if not cfg.tasks.TempSubt:
            done = True
            continue
         self.template_subtract()

         if not cfg.tasks.SubPhot:
            done = True
            continue
         if cfg.photometry.instype == 'optimal':
            self.subOptPhotometry()
         elif cfg.photometry.instype == 'psf':
            self.subPSFPhotometry()
         else:
            self.subphotometry()

      self.log("Pipeline stopped normally at {}".format(
         time.strftime('%Y/%m/%d %H:%M:%S')))
      return

<|MERGE_RESOLUTION|>--- conflicted
+++ resolved
@@ -628,21 +628,12 @@
             else:
                wcsimage = join(self.templates, "{}_{}.fits".format(
                   ZID,filt))
-<<<<<<< HEAD
-         h = fits.getheader(wcsimage)
-         if 'TELESCOP' not in h or h['TELESCOP'] != 'SkyMapper':
-            try:
-               new = WCStoImage(wcsimage, fil, angles=[0],
-                     plotfile=fil.replace('.fits','_wcs.png'))
-            except:
-=======
          if os.path.isfile(wcsimage):
             h = fits.getheader(wcsimage)
             if 'TELESCOP' not in h or h['TELESCOP'] != 'SkyMapper':
                new = WCStoImage(wcsimage, fil, angles=[0],
                      plotfile=fil.replace('.fits','_wcs.png'))
             else:
->>>>>>> 20fce581
                new = None
          else:
                new = None
