#!/usr/bin/env python

#from CSPlib.getPS import getPS.getStarCat,getPS.getFITS
from CSPlib.database import getConnection
from CSPlib import getPS, getSM, getPOSS
from astropy.io import fits
import pymysql
<<<<<<< HEAD
#import aplpy
import matplotlib
matplotlib.use('Agg')
=======
>>>>>>> 56277576
from matplotlib import pyplot as plt
from matplotlib import rcParams
from mpl_toolkits.axes_grid1.inset_locator import inset_axes
from astropy.visualization import simple_norm
from astropy.wcs import WCS
from os.path import join,isfile
import os
import numpy as np
<<<<<<< HEAD
import argparse

p = argparse.ArgumentParser(description='Make CSP2.5 finder charts from Swope Queue')
p.add_argument('-chartdir', default='fcharts', help='Where to store the charts')
p.add_argument('-fitsdir', default='templates', help='Where to store the FITS files')
p.add_argument('-size', default=0.25, type=float, help='Size in degrees')
p.add_argument('-filt', default='r', help='Which filter to use to make chart')
p.add_argument('-Nstars', default=20, type=int, help='Number of stars to highlight')
p.add_argument('-db', default='LCO', help='Which database to access (LCO/SBS)')

args = p.parse_args()
=======
import sys
import argparse
from urllib import request
from json import loads

parser = argparse.ArgumentParser(description=\
      'Make a finder chart using panSTARRs data by specifing CSP nane,'\
      ' Alerce name or RA/DEC')
parser.add_argument('-SN', 
      help="Supernova name. It must exist in the CSP database",
      default=None)
parser.add_argument('-alerce', help="Specify ALeRCE ID",
      default=None)
parser.add_argument('-ra', help='RA of center of finder in decimal degrees', 
      default=None)
parser.add_argument('-dec', help='DEC of center of finder in dec. degrees', 
      default=None)
parser.add_argument('-name', help='SN name for finder chart', 
      default="Candidate")
parser.add_argument('-size', help='Size of finder in degrees', default=0.25,
      type=float)
parser.add_argument('-percent', help='Percent of pixel values to scale to 0,1'\
      ' for the finder', type=float , default=99)
parser.add_argument('-maxpercent', help='Percent of pixels to scale for upper '\
      'limit of image', type=float, default=None)
parser.add_argument('-minpercent', help='Percent of pixels to scale for lower '\
      'limit of image', type=float, default=None)
parser.add_argument('-outdir', help='Output folder', default=None)
parser.add_argument('-filters', help='List of filters (e.g., gri) to download',
      default='gri')
args = parser.parse_args()
>>>>>>> 56277576

rcParams['font.size'] = 18



# Where to put/look for stuff
<<<<<<< HEAD
fcharts = args.chartdir
templates = args.fitsdir
chart_size = args.size
chart_filter = args.filt
Nstars = args.Nstars

db = getConnection(args.db)
# list of all objects in the queue
c = db.cursor()
snlist = c.execute('''select SN,RA,DE from SNList where QSWO > 0''')
l = c.fetchall()
=======
if args.outdir is None:
   fcharts = join(os.environ['HOME'],'fcharts')
   templates = join(os.environ['HOME'],'templates')
else:
   fcharts = args.outdir
   templates = args.outdir

if not os.path.isdir(fcharts):
   print("INFO:  making finder chart folder: {}".format(fcharts))
   os.mkdir(fcharts)
if not os.path.isdir(templates):
   print("INFO:  making FITS cache folder: {}".format(templates))
   os.mkdir(templates)

chart_size = args.size
if 'r' in args.filters:
   chart_filter = 'r'
else:
   chart_fitler = args.filters[0]

Nstars = 20

if args.alerce is None and (args.ra is None or args.dec is None):
   db = getConnection()
   c = db.cursor()
   if args.SN is not None:
      l = []
      # name on command-line
      for arg in sys.argv[1:]:
         c.execute('''select RA,DE from SNList where SN=%s''', (arg,))
         r = c.fetchall()
         if len(r) == 0:
            print("Ojbect {} not found in database, skipping".format(arg))
            continue
         l.append([arg,r[0][0],r[0][1]])
   else:      
      print("INFO: Querying CSP database for objects in the queue...")
      # list of all objects in the queue
      snlist = c.execute('''select SN,RA,DE from SNList where QSWO > 0''')
      l = c.fetchall()
elif args.alerce is not None:
   data = '{{"query_parameters":{{"filters":{{"oid":"{}"}}}}}}'.format(
         args.alerce)
   data = bytes(data.encode('ascii'))
   with request.urlopen("http://ztf.alerce.online/query", data) as f:
      res = f.read().decode('utf-8')
   d = loads(res)
   res = d['result'][args.alerce]
   l = [[args.alerce, res['meanra']/15, res['meandec']]]
   
else:
   l = [[args.name, float(args.ra)/15, float(args.dec)]]
>>>>>>> 56277576

for sn,ra,dec in l:
   print('*********** {} **********'.format(sn))
   fchart = join(fcharts, '{}.png'.format(sn))
<<<<<<< HEAD
   print(fchart)
   ra = ra*15   # Sigh

   # Skip if we've already done the work
   if isfile(fchart):
      print('skipping')
      continue
   fnames = [join(templates, "{}_{}.fits".format(sn,filt)) \
         for filt in ['g','r','i']]
   if isfile(join(templates, "{}_{}.fits".format(sn, 'r'))):
      flist = [fits.open(fname) for fname in fnames]
   else:
      #try:
      flist = getFITS(ra, dec, chart_size, 'gri', mosaic=True)
      #except:
      #   print("Error, could not download PS image data "
      #       "for {}({:.5f}{:.5f})".format(sn,ra,dec))
      #   continue
      [flist[i].writeto(fnames[i], overwrite=True) for i in range(3)]
=======
   ra = float(ra)*15   # Sigh
   dec = float(dec)

   #if isfile(fchart):
   #   continue
   # Skip if we've already done the work
   fnames = [join(templates, "{}_{}.fits".format(sn,filt)) \
         for filt in args.filters]
   flist = []
   for i in range(len(fnames)):
      if isfile(join(templates, fnames[i])):
         flist.append(fits.open(join(templates,fnames[i])))
      else:
         flist.append(None)
   for i in range(len(fnames)):
      if flist[i] is None:
         try:
            result = getPS.getFITS(ra, dec, chart_size, args.filters[i],
                  mosaic=True)
            if result is None:
               flist[i] = getPOSS.getFITS(ra, dec, chart_size)
               imagesrc='POSS'
            else:
               flist[i] = result[0]
         except:
            print("Error, could not download PS image data "
                "for {}({:.5f}{:.5f})".format(sn,ra,dec))
            continue
   for i in range(len(flist)):
      if flist[i] is not None:
         flist[i].writeto(fnames[i],overwrite=True)
>>>>>>> 56277576

   # Use r-band to make catalog and finder
   idx = args.filters.index(chart_filter)
   fts = flist[idx]
   if 'PLATEID' in fts[0].header:
      imagesrc = 'POSS'
   else:
      imagesrc = 'PS'
   wcs = WCS(fts[0])
   print(ra,dec,chart_size/2)
   cat = getPS.getStarCat(ra, dec, chart_size/2)
   if cat is None:
      cat = getSM.getStarCat(ra, dec, chart_size/2)
      if cat is None:
         print("Error, could not download catalog data "
             "for {}({:.5f}{:.5f})".format(sn,ra,dec))
         continue

   sids = np.argsort(cat['rmag'])
   cat.insert_row(0, [0, ra, dec, -1, -1, -1, -1, -1, -1])
   cat.write(join(templates, "{}.cat".format(sn)), format='ascii.fixed_width',
         delimiter=' ', overwrite=True)
   dists = np.sqrt(np.power(cat['RA']-ra,2)*np.cos(dec*np.pi/180)**2 + 
         np.power(cat['DEC']-dec,2))
   pids = []
   symbs = ['s', 'o', 'd', '^', 'v','<','>'][::-1]
   for magmin,magmax in [(11,12),(12,13),(13,14),(14,15),(16,17)]:
      gids = np.greater_equal(cat['rmag'], magmin)*np.less(cat['rmag'],magmax)
      if not np.sometrue(gids):
         continue
      idx = np.argmin(dists[gids])
      pids.append(np.arange(len(gids))[gids][idx])

   fig = plt.figure(figsize=(9,9))
   ax = fig.add_subplot(111, projection=wcs)
   plt.subplots_adjust(left=0.2)
   norm = simple_norm(fts[0].data, percent=args.percent, 
         max_percent=args.maxpercent, min_percent=args.minpercent)
   ax.imshow(fts[0].data, origin='lower', norm=norm, cmap='gray_r')
   #ii,jj = wcs.wcs_world2pix(cat['RA'][pids], cat['DEC'][pids], 0)
   #ax.plot(ii, jj, 'o', mec='blue', mfc='none', ms=20)
   ax.plot([0.3,0.48],[0.5, 0.5], '-', color='red', alpha=0.5,
      transform=ax.transAxes)
   ax.plot([0.52,0.7],[0.5, 0.5], '-', color='red', alpha=0.5,
      transform=ax.transAxes)
   ax.plot([0.5,0.5],[0.3, 0.48], '-', color='red', alpha=0.5,
      transform=ax.transAxes)
   ax.plot([0.5,0.5],[0.52, 0.7], '-', color='red', alpha=0.5,
      transform=ax.transAxes)
   ax.set_xlabel('RA (J2000)')
   ax.set_ylabel('DEC (J2000)')
   for i in pids:
      dx = np.cos(dec*np.pi/180)*(cat['RA'][i]-ra)*3600
      dy = (cat['DEC'][i]-dec)*3600
      mag = cat['rmag'][i]
      ii,jj = wcs.wcs_world2pix(cat['RA'][i], cat['DEC'][i], 0)
      ax.plot(ii, jj, symbs.pop(), mec='blue', mfc='none', ms=20,
            label="({:.1f},{:.1f})".format(dx,dy))
      #ax.text(ii[i]+30, jj[i]+45, "{:.1f}\n{:.1f}".format(dx,dy), color='blue',
      #      fontsize=12, ha='right', va='bottom')

   ins = inset_axes(ax, width="100%", height="100%",
         bbox_to_anchor=(0.7,0.7, 0.4, 0.4), bbox_transform=ax.transAxes)
   ax.legend(loc='upper left', fontsize=10, markerscale=0.5)
   ins.tick_params(left=False, right=False, bottom=False, top=False)
   ins.axes.get_xaxis().set_visible(False)
   ins.axes.get_yaxis().set_visible(False)
   size = max(fts[0].data.shape)
   x0 = size//2 - size//8
   x1 = size//2 + size//8
   y0 = size//2 - size//8
   y1 = size//2 + size//8

   subdata = fts[0].data[x0:x1,y0:y1]
   ins.imshow(subdata,origin='lower', norm=norm, cmap='gray_r')
   ins.plot([0.25,0.45],[0.5, 0.5], '-', color='red', alpha=0.5,
      transform=ins.transAxes)
   ins.plot([0.55,0.75],[0.5, 0.5], '-', color='red', alpha=0.5,
      transform=ins.transAxes)
   ins.plot([0.5,0.5],[0.25, 0.45], '-', color='red', alpha=0.5,
      transform=ins.transAxes)
   ins.plot([0.5,0.5],[0.55, 0.75], '-', color='red', alpha=0.5,
      transform=ins.transAxes)

   ax.plot([0.95,0.85],[0.05,0.05], '-', color='blue', transform=ax.transAxes)
   ax.plot([0.95,0.95],[0.05,0.15], '-', color='blue', transform=ax.transAxes)
   ax.text(0.84, 0.05, 'E', fontsize=16, color='blue', transform=ax.transAxes,
         ha='right', va='center')
   ax.text(0.95, 0.17, 'N', fontsize=16, color='blue', transform=ax.transAxes,
         ha='center', va='bottom')


   title="{}\n{:.5f},{:.5f}".format(sn,ra,dec)
   ax.set_title(title, loc='left')

   i0,j0 = size*0.05,size*0.05
   x0,y0 = wcs.wcs_pix2world(i0, j0, 0)
   i1, j1 = wcs.wcs_world2pix(x0 - 1/60, y0, 0)
   ax.plot([i0,i1],[j0,j1], '-', color='blue')
   ax.text((i0+i1)/2, j0-10, "1'", color='blue', ha='center', va='top')


   print('saving to ',fchart)
   fig.savefig(fchart) 
   
<|MERGE_RESOLUTION|>--- conflicted
+++ resolved
@@ -5,12 +5,6 @@
 from CSPlib import getPS, getSM, getPOSS
 from astropy.io import fits
 import pymysql
-<<<<<<< HEAD
-#import aplpy
-import matplotlib
-matplotlib.use('Agg')
-=======
->>>>>>> 56277576
 from matplotlib import pyplot as plt
 from matplotlib import rcParams
 from mpl_toolkits.axes_grid1.inset_locator import inset_axes
@@ -19,19 +13,6 @@
 from os.path import join,isfile
 import os
 import numpy as np
-<<<<<<< HEAD
-import argparse
-
-p = argparse.ArgumentParser(description='Make CSP2.5 finder charts from Swope Queue')
-p.add_argument('-chartdir', default='fcharts', help='Where to store the charts')
-p.add_argument('-fitsdir', default='templates', help='Where to store the FITS files')
-p.add_argument('-size', default=0.25, type=float, help='Size in degrees')
-p.add_argument('-filt', default='r', help='Which filter to use to make chart')
-p.add_argument('-Nstars', default=20, type=int, help='Number of stars to highlight')
-p.add_argument('-db', default='LCO', help='Which database to access (LCO/SBS)')
-
-args = p.parse_args()
-=======
 import sys
 import argparse
 from urllib import request
@@ -63,26 +44,12 @@
 parser.add_argument('-filters', help='List of filters (e.g., gri) to download',
       default='gri')
 args = parser.parse_args()
->>>>>>> 56277576
 
 rcParams['font.size'] = 18
 
 
 
 # Where to put/look for stuff
-<<<<<<< HEAD
-fcharts = args.chartdir
-templates = args.fitsdir
-chart_size = args.size
-chart_filter = args.filt
-Nstars = args.Nstars
-
-db = getConnection(args.db)
-# list of all objects in the queue
-c = db.cursor()
-snlist = c.execute('''select SN,RA,DE from SNList where QSWO > 0''')
-l = c.fetchall()
-=======
 if args.outdir is None:
    fcharts = join(os.environ['HOME'],'fcharts')
    templates = join(os.environ['HOME'],'templates')
@@ -135,32 +102,9 @@
    
 else:
    l = [[args.name, float(args.ra)/15, float(args.dec)]]
->>>>>>> 56277576
 
 for sn,ra,dec in l:
-   print('*********** {} **********'.format(sn))
    fchart = join(fcharts, '{}.png'.format(sn))
-<<<<<<< HEAD
-   print(fchart)
-   ra = ra*15   # Sigh
-
-   # Skip if we've already done the work
-   if isfile(fchart):
-      print('skipping')
-      continue
-   fnames = [join(templates, "{}_{}.fits".format(sn,filt)) \
-         for filt in ['g','r','i']]
-   if isfile(join(templates, "{}_{}.fits".format(sn, 'r'))):
-      flist = [fits.open(fname) for fname in fnames]
-   else:
-      #try:
-      flist = getFITS(ra, dec, chart_size, 'gri', mosaic=True)
-      #except:
-      #   print("Error, could not download PS image data "
-      #       "for {}({:.5f}{:.5f})".format(sn,ra,dec))
-      #   continue
-      [flist[i].writeto(fnames[i], overwrite=True) for i in range(3)]
-=======
    ra = float(ra)*15   # Sigh
    dec = float(dec)
 
@@ -192,7 +136,6 @@
    for i in range(len(flist)):
       if flist[i] is not None:
          flist[i].writeto(fnames[i],overwrite=True)
->>>>>>> 56277576
 
    # Use r-band to make catalog and finder
    idx = args.filters.index(chart_filter)
@@ -295,6 +238,5 @@
    ax.text((i0+i1)/2, j0-10, "1'", color='blue', ha='center', va='top')
 
 
-   print('saving to ',fchart)
    fig.savefig(fchart) 
    
